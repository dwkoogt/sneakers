--- conflicted
+++ resolved
@@ -46,7 +46,6 @@
     def do_work(delivery_info, metadata, msg, handler)
       worker_trace "Working off: #{msg.inspect}"
 
-<<<<<<< HEAD
       @pool.process do
         process_work(delivery_info, metadata, msg, handler)
       end
@@ -60,26 +59,11 @@
         metrics.increment("work.#{self.class.name}.started")
         Timeout.timeout(@timeout_after, WorkerTimeout) do
           metrics.timing("work.#{self.class.name}.time") do
+            deserialized_msg = ContentType.deserialize(msg, @content_type || metadata && metadata[:content_type])
             if @call_with_params
-              res = work_with_params(msg, delivery_info, metadata)
+              res = work_with_params(deserialized_msg, delivery_info, metadata)
             else
-              res = work(msg)
-=======
-      @pool.post do
-        res = nil
-        error = nil
-
-        begin
-          metrics.increment("work.#{self.class.name}.started")
-          Timeout.timeout(@timeout_after, WorkerTimeout) do
-            metrics.timing("work.#{self.class.name}.time") do
-              deserialized_msg = ContentType.deserialize(msg, @content_type || metadata && metadata[:content_type])
-              if @call_with_params
-                res = work_with_params(deserialized_msg, delivery_info, metadata)
-              else
-                res = work(deserialized_msg)
-              end
->>>>>>> eff68ca2
+              res = work(deserialized_msg)
             end
           end
         end
@@ -112,13 +96,8 @@
         end
         metrics.increment("work.#{self.class.name}.handled.#{res || 'noop'}")
       end
-
-<<<<<<< HEAD
+      
       metrics.increment("work.#{self.class.name}.ended")
-=======
-        metrics.increment("work.#{self.class.name}.ended")
-      end #post
->>>>>>> eff68ca2
     end
     
     def stop
