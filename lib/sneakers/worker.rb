--- conflicted
+++ resolved
@@ -63,15 +63,7 @@
         rescue => ex
           res = :error
           error = ex
-<<<<<<< HEAD
           worker_error('unexpected error', ex)
-=======
-          log_msg = "error=#{ex.message.inspect} error_class=#{ex.class.name}"
-          unless ex.backtrace.nil?
-            log_msg += " backtrace=#{ex.backtrace.take(50).join("\n")}"
-          end
-          logger.error(log_msg)
->>>>>>> ab2cdde9
         end
 
         if @should_ack
@@ -117,8 +109,8 @@
     def worker_error(msg, exception = nil)
       s = log_msg(msg)
       if exception
-        s += " [Exception: #{exception.class}, #{exception.message}"
-        s += ", backtrace:#{exception.backtrace.join(',')}" if exception.backtrace
+        s += " [Exception error=#{exception.message.inspect} error_class=#{exception.class}"
+        s += " backtrace=#{exception.backtrace.take(50).join(',')}" unless exception.backtrace.nil?
         s += "]"
       end
       logger.error(s)
