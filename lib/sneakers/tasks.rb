--- conflicted
+++ resolved
@@ -5,15 +5,14 @@
 
 namespace :sneakers do
   desc "Start work (set $WORKERS=Klass1,Klass2)"
-<<<<<<< HEAD
   task :run do
     Sneakers.server = true
     Rake::Task['environment'].invoke
 
-=======
-  task :run  => :environment do
-    ::Rails.application.eager_load!
->>>>>>> 4f07a836
+    if defined?(::Rails)
+      ::Rails.application.eager_load!
+    end
+
     workers, missing_workers = Sneakers::Utils.parse_workers(ENV['WORKERS'])
 
     unless missing_workers.empty?
